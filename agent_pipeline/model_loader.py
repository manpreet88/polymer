"""Utilities for loading pretrained encoders and tokenizers."""

from __future__ import annotations

import logging
from pathlib import Path
<<<<<<< HEAD
from typing import Iterable, Optional, Tuple, Sequence, Dict
=======
from typing import Iterable, Optional, Tuple
>>>>>>> f8241d64

import torch

from .config import CheckpointConfig
from .models import (
    FingerprintEncoder,
    GineEncoder,
    MultimodalContrastiveModel,
    NodeSchNetWrapper,
    PSMILESDebertaEncoder,
    SimplePSMILESTokenizer,
)

LOGGER = logging.getLogger(__name__)

try:  # pragma: no cover - optional dependency
    from transformers import DebertaV2Tokenizer, PreTrainedTokenizerFast
except Exception:  # pragma: no cover - fallback if transformers missing
    DebertaV2Tokenizer = None
    PreTrainedTokenizerFast = None
<<<<<<< HEAD
=======

try:  # pragma: no cover - optional dependency
    from safetensors.torch import load_file as load_safetensor
except Exception:  # pragma: no cover - safetensors is optional
    load_safetensor = None


def _unwrap_state_dict(state: object) -> object:
    """Peel common wrappers (Lightning, DistributedDataParallel, etc.)."""

    if not isinstance(state, dict):
        return state
    for key in ("state_dict", "model_state_dict", "module", "model"):
        inner = state.get(key)
        if isinstance(inner, dict):
            state = inner
    if isinstance(state, dict) and all(isinstance(k, str) for k in state.keys()):
        if any(key.startswith("module.") for key in state):
            state = {
                (key[len("module.") :] if key.startswith("module.") else key): value
                for key, value in state.items()
            }
    return state


def _strip_prefix(state: dict, prefix: str) -> dict:
    """Remove a common prefix from every key in the state dict."""

    if not any(key.startswith(prefix) for key in state):
        return state
    return {key[len(prefix) :] if key.startswith(prefix) else key: value for key, value in state.items()}


def _rename_prefix(state: dict, old: str, new: str) -> dict:
    """Rename a single prefix in the state dict keys if present."""

    if not any(key.startswith(old) for key in state):
        return state
    return {
        (new + key[len(old) :] if key.startswith(old) else key): value for key, value in state.items()
    }


def _adapt_state_dict(module: torch.nn.Module, state: object) -> object:
    """Apply heuristic key renames so saved checkpoints line up with runtime modules."""

    if not isinstance(state, dict):
        return state

    adapted = dict(state)

    if isinstance(module, FingerprintEncoder):
        adapted = _strip_prefix(adapted, "encoder.")
        if "mlm_head.weight" in adapted and "token_proj.weight" not in adapted:
            adapted["token_proj.weight"] = adapted.pop("mlm_head.weight")
        if "mlm_head.bias" in adapted and "token_proj.bias" not in adapted:
            adapted["token_proj.bias"] = adapted.pop("mlm_head.bias")

    if isinstance(module, GineEncoder):
        adapted = _rename_prefix(adapted, "gnn_layers.", "layers.")

    if isinstance(module, NodeSchNetWrapper):
        adapted = _rename_prefix(adapted, "schnet.base_schnet.", "schnet.")

    if isinstance(module, MultimodalContrastiveModel):
        adapted = _rename_prefix(adapted, "gine.gnn_layers.", "gine.layers.")
        adapted = _rename_prefix(adapted, "schnet.schnet.base_schnet.", "schnet.schnet.")
        adapted = _rename_prefix(adapted, "fp.encoder.", "fp.")
        if "fp.mlm_head.weight" in adapted and "fp.token_proj.weight" not in adapted:
            adapted["fp.token_proj.weight"] = adapted.pop("fp.mlm_head.weight")
        if "fp.mlm_head.bias" in adapted and "fp.token_proj.bias" not in adapted:
            adapted["fp.token_proj.bias"] = adapted.pop("fp.mlm_head.bias")

        needs_prefix = any(
            key.startswith(tuple(["cls.", "deberta.", "encoder.", "embeddings."])) for key in adapted
        ) and not any(key.startswith("model.") for key in adapted)
        if needs_prefix:
            adapted = {f"model.{key}": value for key, value in adapted.items()}

    return adapted


def _harmonize_prefixes(module: torch.nn.Module, state: object) -> object:
    """Attempt to strip or add prefixes so the state dict matches the module."""

    if not isinstance(state, dict):
        return state

    param_keys = list(module.state_dict().keys())
    if not param_keys:
        return state

    prefix_counts = {}
    for key in state.keys():
        for param in param_keys:
            if key.endswith(param):
                prefix = key[: -len(param)]
                prefix_counts[prefix] = prefix_counts.get(prefix, 0) + 1
                break
    if prefix_counts:
        prefix, count = max(prefix_counts.items(), key=lambda item: item[1])
        if prefix and count >= max(1, len(param_keys) // 2):
            state = {
                (key[len(prefix) :] if key.startswith(prefix) else key): value for key, value in state.items()
            }

    # Some checkpoints omit the "model." prefix for HuggingFace weights.
    if hasattr(module, "model") and isinstance(module.model, torch.nn.Module):
        needs_prefix = not any(key.startswith("model.") for key in state)
        if needs_prefix and any(key.startswith(prefix) for prefix in ("cls.", "deberta.", "encoder.", "embeddings.")):
            state = {f"model.{key}": value for key, value in state.items()}

    return state


def _candidate_checkpoint_paths(base_path: Path) -> Iterable[Path]:
    """Yield plausible filenames for a checkpoint given a preferred path."""

    yield base_path
    if base_path.suffix:
        yield base_path.with_suffix(".safetensors")
    parent = base_path.parent
    for name in ("model.safetensors", "model.pt", "model.bin", "pytorch_model.bin"):
        yield parent / name


def _unwrap_state_dict(state: object) -> object:
    """Peel common wrappers (Lightning, DistributedDataParallel, etc.)."""

    if not isinstance(state, dict):
        return state
    for key in ("state_dict", "model_state_dict", "module", "model"):
        inner = state.get(key)
        if isinstance(inner, dict):
            state = inner
    if isinstance(state, dict) and all(isinstance(k, str) for k in state.keys()):
        if any(key.startswith("module.") for key in state):
            state = {
                (key[len("module.") :] if key.startswith("module.") else key): value
                for key, value in state.items()
            }
    return state


def _harmonize_prefixes(module: torch.nn.Module, state: object) -> object:
    """Attempt to strip or add prefixes so the state dict matches the module."""

    if not isinstance(state, dict):
        return state

    param_keys = list(module.state_dict().keys())
    if not param_keys:
        return state

    prefix_counts = {}
    for key in state.keys():
        for param in param_keys:
            if key.endswith(param):
                prefix = key[: -len(param)]
                prefix_counts[prefix] = prefix_counts.get(prefix, 0) + 1
                break
    if prefix_counts:
        prefix, count = max(prefix_counts.items(), key=lambda item: item[1])
        if prefix and count >= max(1, len(param_keys) // 2):
            state = {
                (key[len(prefix) :] if key.startswith(prefix) else key): value for key, value in state.items()
            }

    # Some checkpoints omit the "model." prefix for HuggingFace weights.
    if hasattr(module, "model") and isinstance(module.model, torch.nn.Module):
        needs_prefix = not any(key.startswith("model.") for key in state)
        if needs_prefix and any(key.startswith(prefix) for prefix in ("cls.", "deberta.", "encoder.", "embeddings.")):
            state = {f"model.{key}": value for key, value in state.items()}

    return state
>>>>>>> f8241d64

try:  # pragma: no cover - optional dependency
    import sentencepiece as spm
except Exception:  # pragma: no cover - optional dependency
    spm = None

try:  # pragma: no cover - optional dependency
    from safetensors.torch import load_file as load_safetensor
except Exception:  # pragma: no cover - safetensors is optional
    load_safetensor = None


def _unwrap_state_dict(state: object) -> object:
    """Peel common wrappers (Lightning, DistributedDataParallel, etc.)."""

    if not isinstance(state, dict):
        return state
    for key in ("state_dict", "model_state_dict", "module", "model"):
        inner = state.get(key)
        if isinstance(inner, dict):
            state = inner
    if isinstance(state, dict) and all(isinstance(k, str) for k in state.keys()):
        if any(key.startswith("module.") for key in state):
            state = {
                (key[len("module.") :] if key.startswith("module.") else key): value
                for key, value in state.items()
            }
    return state


def _strip_prefix(state: dict, prefix: str) -> dict:
    """Remove a common prefix from every key in the state dict."""

    if not any(key.startswith(prefix) for key in state):
        return state
    return {key[len(prefix) :] if key.startswith(prefix) else key: value for key, value in state.items()}


def _rename_prefix(state: dict, old: str, new: str) -> dict:
    """Rename a single prefix in the state dict keys if present."""

    if not any(key.startswith(old) for key in state):
        return state
    return {
        (new + key[len(old) :] if key.startswith(old) else key): value for key, value in state.items()
    }


def _module_state_keys(module: torch.nn.Module) -> Sequence[str]:
    try:
        return tuple(module.state_dict().keys())
    except Exception:  # pragma: no cover - safety net for modules without state
        return ()


def _adapt_state_dict(module: torch.nn.Module, state: object) -> object:
    """Apply heuristic key renames so saved checkpoints line up with runtime modules."""

    if not isinstance(state, dict):
        return state

    adapted = dict(state)

    if isinstance(module, FingerprintEncoder):
        adapted = _strip_prefix(adapted, "encoder.")
        if "mlm_head.weight" in adapted and "token_proj.weight" not in adapted:
            adapted["token_proj.weight"] = adapted.pop("mlm_head.weight")
        if "mlm_head.bias" in adapted and "token_proj.bias" not in adapted:
            adapted["token_proj.bias"] = adapted.pop("mlm_head.bias")

    if isinstance(module, GineEncoder):
        adapted = _rename_prefix(adapted, "gnn_layers.", "layers.")

    if isinstance(module, NodeSchNetWrapper):
        expected_keys = _module_state_keys(module)
        expects_base = any("base_schnet." in key for key in expected_keys)
        if expects_base:
            adapted = _rename_prefix(adapted, "schnet.", "schnet.base_schnet.")
        else:
            adapted = _rename_prefix(adapted, "schnet.base_schnet.", "schnet.")

    if isinstance(module, MultimodalContrastiveModel):
        adapted = _rename_prefix(adapted, "gine.gnn_layers.", "gine.layers.")
        if module.schnet is not None:
            schnet_expected = _module_state_keys(module.schnet)
            expects_base = any("base_schnet." in key for key in schnet_expected)
        else:
            expects_base = False
        if expects_base:
            adapted = _rename_prefix(adapted, "schnet.schnet.", "schnet.schnet.base_schnet.")
        else:
            adapted = _rename_prefix(adapted, "schnet.schnet.base_schnet.", "schnet.schnet.")
        adapted = _rename_prefix(adapted, "fp.encoder.", "fp.")
        if "fp.mlm_head.weight" in adapted and "fp.token_proj.weight" not in adapted:
            adapted["fp.token_proj.weight"] = adapted.pop("fp.mlm_head.weight")
        if "fp.mlm_head.bias" in adapted and "fp.token_proj.bias" not in adapted:
            adapted["fp.token_proj.bias"] = adapted.pop("fp.mlm_head.bias")

<<<<<<< HEAD
        needs_prefix = any(
            key.startswith(tuple(["cls.", "deberta.", "encoder.", "embeddings."])) for key in adapted
        ) and not any(key.startswith("model.") for key in adapted)
        if needs_prefix:
            adapted = {f"model.{key}": value for key, value in adapted.items()}

    return adapted


def _harmonize_prefixes(module: torch.nn.Module, state: object) -> object:
    """Attempt to strip or add prefixes so the state dict matches the module."""

    if not isinstance(state, dict):
        return state

    param_keys = list(module.state_dict().keys())
    if not param_keys:
        return state

    prefix_counts = {}
    for key in state.keys():
        for param in param_keys:
            if key.endswith(param):
                prefix = key[: -len(param)]
                prefix_counts[prefix] = prefix_counts.get(prefix, 0) + 1
                break
    if prefix_counts:
        prefix, count = max(prefix_counts.items(), key=lambda item: item[1])
        if prefix and count >= max(1, len(param_keys) // 2):
            state = {
                (key[len(prefix) :] if key.startswith(prefix) else key): value for key, value in state.items()
            }

    # Some checkpoints omit the "model." prefix for HuggingFace weights.
    if hasattr(module, "model") and isinstance(module.model, torch.nn.Module):
        needs_prefix = not any(key.startswith("model.") for key in state)
        if needs_prefix and any(key.startswith(prefix) for prefix in ("cls.", "deberta.", "encoder.", "embeddings.")):
            state = {f"model.{key}": value for key, value in state.items()}

    return state


def _candidate_checkpoint_paths(base_path: Path) -> Iterable[Path]:
    """Yield plausible filenames for a checkpoint given a preferred path."""

    yield base_path
    if base_path.suffix:
        yield base_path.with_suffix(".safetensors")
    parent = base_path.parent
    for name in ("model.safetensors", "model.pt", "model.bin", "pytorch_model.bin"):
        yield parent / name


def _load_state_dict(module: torch.nn.Module, checkpoint_path: Path) -> Tuple[Sequence[str], Sequence[str]]:
    """Load a state dict from disk if it exists, returning missing/unexpected keys."""

=======
>>>>>>> f8241d64
    load_error: Optional[Exception] = None
    state: Optional[object] = None
    used_path: Optional[Path] = None
    for candidate in dict.fromkeys(_candidate_checkpoint_paths(checkpoint_path)):
        if candidate.exists():
            try:
                if candidate.suffix == ".safetensors":
                    if load_safetensor is None:
                        raise RuntimeError("safetensors support is unavailable")
                    state = load_safetensor(str(candidate), device="cpu")
                else:
                    state = torch.load(candidate, map_location="cpu")
                used_path = candidate
                break
            except Exception as exc:  # pragma: no cover - IO issues are rare
                load_error = exc
    if state is None:
        if load_error is not None:
            LOGGER.warning("Failed to load checkpoint from %s: %s", checkpoint_path, load_error)
        else:
            LOGGER.info("No checkpoint found at %s", checkpoint_path)
<<<<<<< HEAD
        return (), ()

    LOGGER.info("Loaded checkpoint for %s from %s", module.__class__.__name__, used_path)
    state = _unwrap_state_dict(state)
    state = _adapt_state_dict(module, state)
=======
        return 0, 0
    state = torch.load(checkpoint_path, map_location="cpu")
    state = _unwrap_state_dict(state)
>>>>>>> f8241d64
    state = _harmonize_prefixes(module, state)
    missing, unexpected = module.load_state_dict(state, strict=False)
    if missing:
        LOGGER.warning("Missing keys for %s: %s", module.__class__.__name__, missing)
    if unexpected:
        LOGGER.warning("Unexpected keys for %s: %s", module.__class__.__name__, unexpected)
    if not missing and not unexpected:
        LOGGER.info("All weights loaded for %s", module.__class__.__name__)
    return missing, unexpected


def load_tokenizer(psmiles_dir: Path) -> Tuple[object, int]:
    """Load the tokenizer packaged with the PSMILES encoder if possible."""

    if DebertaV2Tokenizer is not None:
        try:
            tokenizer_path: Optional[Path] = None
            if (psmiles_dir / "tokenizer.json").exists():
                tokenizer_path = psmiles_dir
            elif (psmiles_dir / "tokenizer.model").exists():
                tokenizer_path = psmiles_dir / "tokenizer.model"
            if tokenizer_path is not None:
                if (
                    isinstance(tokenizer_path, Path)
                    and tokenizer_path.is_file()
                    and PreTrainedTokenizerFast is not None
                ):
<<<<<<< HEAD
                    try:
                        tokenizer = PreTrainedTokenizerFast(
                            tokenizer_file=str(tokenizer_path),
                            unk_token="<unk>",
                            pad_token="<pad>",
                            mask_token="<mask>",
                            cls_token="<cls>",
                            sep_token="<sep>",
                        )
                        tokenizer.add_special_tokens({"pad_token": "<pad>", "mask_token": "<mask>"})
                        return tokenizer, len(tokenizer)
                    except Exception:
                        LOGGER.debug("Direct fast tokenizer load failed for %s", tokenizer_path)
                tokenizer = DebertaV2Tokenizer.from_pretrained(str(psmiles_dir))
                tokenizer.add_special_tokens({"pad_token": "<pad>", "mask_token": "<mask>"})
                return tokenizer, len(tokenizer)
            tokenizer = DebertaV2Tokenizer.from_pretrained("microsoft/deberta-v2-xlarge")
=======
                    tokenizer = PreTrainedTokenizerFast(
                        tokenizer_file=str(tokenizer_path),
                        unk_token="<unk>",
                        pad_token="<pad>",
                        mask_token="<mask>",
                        cls_token="<cls>",
                        sep_token="<sep>",
                    )
                else:
                    tokenizer = DebertaV2Tokenizer.from_pretrained(str(psmiles_dir))
            else:
                tokenizer = DebertaV2Tokenizer.from_pretrained("microsoft/deberta-v2-xlarge")
>>>>>>> f8241d64
            tokenizer.add_special_tokens({"pad_token": "<pad>", "mask_token": "<mask>"})
            return tokenizer, len(tokenizer)
        except Exception as exc:  # pragma: no cover - fallback path
            LOGGER.warning("Falling back to simple tokenizer because HF tokenizer failed: %s", exc)
    if spm is not None:
        sp_path = psmiles_dir / "tokenizer.model"
        if sp_path.exists():
            try:
                processor = spm.SentencePieceProcessor()
                processor.Load(str(sp_path))

                class SentencePieceTokenizer:
                    def __init__(self, proc: spm.SentencePieceProcessor) -> None:
                        self._processor = proc
                        self.mask_token = "<mask>"
                        self.pad_token = "<pad>"
                        self.cls_token = "<cls>"
                        self.sep_token = "<sep>"
                        self.unk_token = "<unk>"
                        self.max_len = 128

                        self.mask_token_id = self._resolve_token_id(self.mask_token)
                        self.pad_token_id = self._resolve_token_id(self.pad_token)
                        self.cls_token_id = self._resolve_token_id(self.cls_token)
                        self.sep_token_id = self._resolve_token_id(self.sep_token)
                        self.unk_token_id = self._resolve_token_id(self.unk_token)

                    def _resolve_token_id(self, token: str) -> int:
                        idx = self._processor.PieceToId(token)
                        if idx < 0:
                            idx = self._processor.unk_id()
                        return int(idx)

                    def __len__(self) -> int:
                        return self._processor.GetPieceSize()

                    def __call__(
                        self,
                        text: str,
                        *,
                        truncation: bool = True,
                        padding: str = "max_length",
                        max_length: Optional[int] = None,
                    ) -> Dict[str, Sequence[int]]:
                        max_len = max_length or getattr(self, "max_len", 128)
                        ids = list(self._processor.EncodeAsIds(text))
                        if truncation:
                            ids = ids[:max_len]
                        attention = [1] * len(ids)
                        if padding == "max_length" and len(ids) < max_len:
                            pad_id = self.pad_token_id
                            pad_len = max_len - len(ids)
                            ids = ids + [pad_id] * pad_len
                            attention = attention + [0] * pad_len
                        return {"input_ids": ids, "attention_mask": attention}

                tokenizer = SentencePieceTokenizer(processor)
                tokenizer.model_max_length = getattr(tokenizer, "max_len", 128)
                return tokenizer, len(tokenizer)
            except Exception as exc:  # pragma: no cover - safety fallback
                LOGGER.warning("Failed to load SentencePiece tokenizer: %s", exc)
    tokenizer = SimplePSMILESTokenizer()
    return tokenizer, len(tokenizer)


def load_multimodal_model(
    checkpoints: CheckpointConfig,
    *,
    device: Optional[torch.device] = None,
    require_pretrained: bool = False,
) -> Tuple[MultimodalContrastiveModel, object]:
    """Instantiate encoders and load weights from the checkpoint bundle."""

    checkpoints = checkpoints.resolve()
    tokenizer, vocab_size = load_tokenizer(checkpoints.psmiles_dir)

    gine = None
    schnet = None
    fp = None
    psmiles = None

    try:
        gine = GineEncoder()
        _load_state_dict(gine, checkpoints.gine_dir / "pytorch_model.bin")
    except Exception as exc:
        LOGGER.warning("Unable to initialize GINE encoder: %s", exc)
        if require_pretrained:
            raise

    try:
        schnet = NodeSchNetWrapper()
        _load_state_dict(schnet, checkpoints.schnet_dir / "pytorch_model.bin")
    except Exception as exc:
        LOGGER.warning("Unable to initialize SchNet encoder: %s", exc)
        if require_pretrained:
            raise

    try:
        fp = FingerprintEncoder()
        _load_state_dict(fp, checkpoints.fingerprint_dir / "pytorch_model.bin")
    except Exception as exc:
        LOGGER.warning("Unable to initialize fingerprint encoder: %s", exc)
        if require_pretrained:
            raise

    try:
        psmiles = PSMILESDebertaEncoder(checkpoints.psmiles_dir, tokenizer_vocab_size=vocab_size)
        _load_state_dict(psmiles, checkpoints.psmiles_dir / "pytorch_model.bin")
    except Exception as exc:
        LOGGER.warning("Unable to initialize PSMILES encoder: %s", exc)
        if require_pretrained:
            raise

    model = MultimodalContrastiveModel(gine, schnet, fp, psmiles)
    mm_path = checkpoints.multimodal_dir / "pytorch_model.bin"
    _load_state_dict(model, mm_path)

    device = device or torch.device("cuda" if torch.cuda.is_available() else "cpu")
    model.to(device)
    if gine is not None:
        gine.to(device)
    if schnet is not None:
        schnet.to(device)
    if fp is not None:
        fp.to(device)
    if psmiles is not None:
        psmiles.to(device)
    return model, tokenizer


__all__ = ["load_multimodal_model", "load_tokenizer"]<|MERGE_RESOLUTION|>--- conflicted
+++ resolved
@@ -4,11 +4,7 @@
 
 import logging
 from pathlib import Path
-<<<<<<< HEAD
-from typing import Iterable, Optional, Tuple, Sequence, Dict
-=======
 from typing import Iterable, Optional, Tuple
->>>>>>> f8241d64
 
 import torch
 
@@ -29,8 +25,6 @@
 except Exception:  # pragma: no cover - fallback if transformers missing
     DebertaV2Tokenizer = None
     PreTrainedTokenizerFast = None
-<<<<<<< HEAD
-=======
 
 try:  # pragma: no cover - optional dependency
     from safetensors.torch import load_file as load_safetensor
@@ -206,7 +200,6 @@
             state = {f"model.{key}": value for key, value in state.items()}
 
     return state
->>>>>>> f8241d64
 
 try:  # pragma: no cover - optional dependency
     import sentencepiece as spm
@@ -305,65 +298,6 @@
         if "fp.mlm_head.bias" in adapted and "fp.token_proj.bias" not in adapted:
             adapted["fp.token_proj.bias"] = adapted.pop("fp.mlm_head.bias")
 
-<<<<<<< HEAD
-        needs_prefix = any(
-            key.startswith(tuple(["cls.", "deberta.", "encoder.", "embeddings."])) for key in adapted
-        ) and not any(key.startswith("model.") for key in adapted)
-        if needs_prefix:
-            adapted = {f"model.{key}": value for key, value in adapted.items()}
-
-    return adapted
-
-
-def _harmonize_prefixes(module: torch.nn.Module, state: object) -> object:
-    """Attempt to strip or add prefixes so the state dict matches the module."""
-
-    if not isinstance(state, dict):
-        return state
-
-    param_keys = list(module.state_dict().keys())
-    if not param_keys:
-        return state
-
-    prefix_counts = {}
-    for key in state.keys():
-        for param in param_keys:
-            if key.endswith(param):
-                prefix = key[: -len(param)]
-                prefix_counts[prefix] = prefix_counts.get(prefix, 0) + 1
-                break
-    if prefix_counts:
-        prefix, count = max(prefix_counts.items(), key=lambda item: item[1])
-        if prefix and count >= max(1, len(param_keys) // 2):
-            state = {
-                (key[len(prefix) :] if key.startswith(prefix) else key): value for key, value in state.items()
-            }
-
-    # Some checkpoints omit the "model." prefix for HuggingFace weights.
-    if hasattr(module, "model") and isinstance(module.model, torch.nn.Module):
-        needs_prefix = not any(key.startswith("model.") for key in state)
-        if needs_prefix and any(key.startswith(prefix) for prefix in ("cls.", "deberta.", "encoder.", "embeddings.")):
-            state = {f"model.{key}": value for key, value in state.items()}
-
-    return state
-
-
-def _candidate_checkpoint_paths(base_path: Path) -> Iterable[Path]:
-    """Yield plausible filenames for a checkpoint given a preferred path."""
-
-    yield base_path
-    if base_path.suffix:
-        yield base_path.with_suffix(".safetensors")
-    parent = base_path.parent
-    for name in ("model.safetensors", "model.pt", "model.bin", "pytorch_model.bin"):
-        yield parent / name
-
-
-def _load_state_dict(module: torch.nn.Module, checkpoint_path: Path) -> Tuple[Sequence[str], Sequence[str]]:
-    """Load a state dict from disk if it exists, returning missing/unexpected keys."""
-
-=======
->>>>>>> f8241d64
     load_error: Optional[Exception] = None
     state: Optional[object] = None
     used_path: Optional[Path] = None
@@ -385,17 +319,9 @@
             LOGGER.warning("Failed to load checkpoint from %s: %s", checkpoint_path, load_error)
         else:
             LOGGER.info("No checkpoint found at %s", checkpoint_path)
-<<<<<<< HEAD
-        return (), ()
-
-    LOGGER.info("Loaded checkpoint for %s from %s", module.__class__.__name__, used_path)
-    state = _unwrap_state_dict(state)
-    state = _adapt_state_dict(module, state)
-=======
         return 0, 0
     state = torch.load(checkpoint_path, map_location="cpu")
     state = _unwrap_state_dict(state)
->>>>>>> f8241d64
     state = _harmonize_prefixes(module, state)
     missing, unexpected = module.load_state_dict(state, strict=False)
     if missing:
@@ -423,25 +349,6 @@
                     and tokenizer_path.is_file()
                     and PreTrainedTokenizerFast is not None
                 ):
-<<<<<<< HEAD
-                    try:
-                        tokenizer = PreTrainedTokenizerFast(
-                            tokenizer_file=str(tokenizer_path),
-                            unk_token="<unk>",
-                            pad_token="<pad>",
-                            mask_token="<mask>",
-                            cls_token="<cls>",
-                            sep_token="<sep>",
-                        )
-                        tokenizer.add_special_tokens({"pad_token": "<pad>", "mask_token": "<mask>"})
-                        return tokenizer, len(tokenizer)
-                    except Exception:
-                        LOGGER.debug("Direct fast tokenizer load failed for %s", tokenizer_path)
-                tokenizer = DebertaV2Tokenizer.from_pretrained(str(psmiles_dir))
-                tokenizer.add_special_tokens({"pad_token": "<pad>", "mask_token": "<mask>"})
-                return tokenizer, len(tokenizer)
-            tokenizer = DebertaV2Tokenizer.from_pretrained("microsoft/deberta-v2-xlarge")
-=======
                     tokenizer = PreTrainedTokenizerFast(
                         tokenizer_file=str(tokenizer_path),
                         unk_token="<unk>",
@@ -454,7 +361,6 @@
                     tokenizer = DebertaV2Tokenizer.from_pretrained(str(psmiles_dir))
             else:
                 tokenizer = DebertaV2Tokenizer.from_pretrained("microsoft/deberta-v2-xlarge")
->>>>>>> f8241d64
             tokenizer.add_special_tokens({"pad_token": "<pad>", "mask_token": "<mask>"})
             return tokenizer, len(tokenizer)
         except Exception as exc:  # pragma: no cover - fallback path
