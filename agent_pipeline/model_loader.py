--- conflicted
+++ resolved
@@ -227,15 +227,8 @@
         else:
             LOGGER.info("No checkpoint found at %s", checkpoint_path)
         return 0, 0
-<<<<<<< HEAD
-
-    LOGGER.debug("Loaded checkpoint for %s from %s", module.__class__.__name__, used_path)
-    state = _unwrap_state_dict(state)
-    state = _adapt_state_dict(module, state)
-=======
     state = torch.load(checkpoint_path, map_location="cpu")
     state = _unwrap_state_dict(state)
->>>>>>> abe40a59
     state = _harmonize_prefixes(module, state)
     missing, unexpected = module.load_state_dict(state, strict=False)
     if missing:
